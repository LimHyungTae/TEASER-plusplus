cmake_minimum_required(VERSION 3.10)
project(teaser_cpp_fpfh)

set (CMAKE_CXX_STANDARD 14)

find_package(Eigen3 REQUIRED)
find_package(teaserpp REQUIRED)
find_package(PCL 1.9 REQUIRED COMPONENTS common features kdtree)
find_package(OpenMP)

# Change this line to include your own executable file
add_executable(teaser_cpp_fpfh teaser_cpp_fpfh.cc)

# Link to teaserpp & Eigen3
target_link_libraries(teaser_cpp_fpfh Eigen3::Eigen teaserpp::teaser_registration teaserpp::teaser_features
<<<<<<< HEAD
        teaserpp::teaser_io ${PCL_LIBRARIES})
set(CMAKE_CXX_FLAGS "${CMAKE_CXX_FLAGS} -fopenmp")
=======
        teaserpp::teaser_io ${PCL_LIBRARIES} OpenMP::OpenMP_CXX)
>>>>>>> 3dc7b01a

# Copy the data files to build directory
file(COPY ../example_data/
        DESTINATION ./example_data/
        FILES_MATCHING
        PATTERN *.ply)<|MERGE_RESOLUTION|>--- conflicted
+++ resolved
@@ -13,12 +13,7 @@
 
 # Link to teaserpp & Eigen3
 target_link_libraries(teaser_cpp_fpfh Eigen3::Eigen teaserpp::teaser_registration teaserpp::teaser_features
-<<<<<<< HEAD
-        teaserpp::teaser_io ${PCL_LIBRARIES})
-set(CMAKE_CXX_FLAGS "${CMAKE_CXX_FLAGS} -fopenmp")
-=======
         teaserpp::teaser_io ${PCL_LIBRARIES} OpenMP::OpenMP_CXX)
->>>>>>> 3dc7b01a
 
 # Copy the data files to build directory
 file(COPY ../example_data/
